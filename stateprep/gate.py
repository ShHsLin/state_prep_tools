import numpy as np
import scipy
import jax
jax.config.update("jax_enable_x64", True)
import jax.numpy as jnp
from jax.scipy.linalg import expm as jax_expm
<<<<<<< HEAD

from stateprep.utils.common_setup import *

=======
from stateprep.utils.common_setup import hopping, current, ZZ, Z1, Z2
 
>>>>>>> 719ef9e7
"""
gate.py:
	Classes:
		1. Generic SU(4) gate -> 16 parameters including phase
		2. U1 preserving gate -> 6 parameters including phase
		3. Free fermion gate
	Class_methods:
		get_parameters()
        set_parameters(params)
		get_decomp_params()
		get_dU_dp()

The class is consturcted by subclassing the numpy.ndarray class.
Additional class methods are added to the class to
    1. compute the parameters of the unitary gate.
    2. compute the derivative of the unitary gate with respect to the parameters.
    3. get the decomposition of unitary gates to elementary gates.
"""

class UnitaryGate(np.ndarray):
    def __new__(cls, init_U=None, init_params=None, scale=1e-3):
        """
        Create a new UnitaryGate instance.

        Parameters
        ----------
        init_U : np.ndarray, optional
            Initial unitary matrix (default is None).
        init_params : np.ndarray, optional
            Initial parameters (default is None).

        Returns
        -------
        UnitaryGate
            A new instance of the UnitaryGate class.
        """
        if init_U is not None:
            obj = np.asarray(init_U).view(cls)
            assert obj.shape == (4, 4), "Unitary matrix must be 4x4."
            assert np.allclose(np.dot(obj, obj.conj().T), np.eye(4)), "Matrix must be unitary."
            obj.params = get_unitary_params(init_U)
        elif init_params is not None:
            assert len(init_params) == 16, "Parameters must be a vector of length 16."
            obj = get_unitary_gate(init_params).view(cls) 
            obj.params = init_params
        else:
            init_params = (np.random.rand(16) - 0.5) * scale
            obj = get_unitary_gate(init_params).view(cls)
            obj.params = init_params

        return obj

    def __array_finalize__(self, obj):
        if obj is None: return
        self.params = getattr(obj, 'params', None)

    def get_parameters(self):
        """
        Get the parameters of the unitary gate.

        Returns
        -------
        np.ndarray
            Parameters of the unitary gate.
        """
        return self.params

    def set_parameters(self, params):
        """
        Set the parameters of the unitary gate.

        Parameters
        ----------
        params : np.ndarray
            New parameters for the unitary gate.
        """
        assert len(params) == 16, "Parameters must be a vector of length 16."
        self.params = params
        self[:] = get_unitary_gate(params)

    def get_gradient(self, dU_mat):
        """
        Compute the gradient of the unitary gate with respect to the parameters.

        Parameters
        ----------
        dU_mat : np.ndarray
            Matrix to compute the gradient with respect to.

        Returns
        -------
        np.ndarray
            Gradient of the unitary gate.
        """
        return np.array(gradient_from_h_params(self.params, dU_mat))

class U1UnitaryGate(np.ndarray):
    def __new__(cls, init_U=None, init_params=None, scale=1e-3):
        """
        Create a new U1UnitaryGate instance.

        Parameters
        ----------
        init_U : np.ndarray, optional
            Initial unitary matrix (default is None).
        init_params : np.ndarray, optional
            Initial parameters (default is None).

        Returns
        -------
        U1UnitaryGate
            A new instance of the U1UnitaryGate class.
        """
        if init_U is not None:
            obj = np.asarray(init_U).view(cls)
            assert obj.shape == (4, 4), "Unitary matrix must be 4x4."
            assert np.allclose(np.dot(obj, obj.conj().T), np.eye(4)), "Matrix must be unitary."
            obj.params = get_U1_unitary_params(init_U)
        elif init_params is not None:
            assert len(init_params) == 6, "Parameters must be a vector of length 6."
            obj = get_U1_unitary_gate(init_params).view(cls) 
            obj.params = init_params
        else:
            init_params = (np.random.rand(6) - 0.5) * scale
            obj = get_U1_unitary_gate(init_params).view(cls)
            obj.params = init_params

        return obj

    def __array_finalize__(self, obj):
        if obj is None: return
        self.params = getattr(obj, 'params', None)

    def get_parameters(self):
        """
        Get the parameters of the U1 unitary gate.

        Returns
        -------
        np.ndarray
            Parameters of the U1 unitary gate.
        """
        return self.params

    def set_parameters(self, params):
        """
        Set the parameters of the U1 unitary gate.

        Parameters
        ----------
        params : np.ndarray
            New parameters for the U1 unitary gate.
        """
        assert len(params) == 6, "Parameters must be a vector of length 6."
        self.params = params
        self[:] = get_U1_unitary_gate(params)

    def get_gradient(self, dU_mat):
        """
        Compute the gradient of the unitary gate with respect to the parameters.

        Parameters
        ----------
        dU_mat : np.ndarray
            Matrix to compute the gradient with respect to.

        Returns
        -------
        np.ndarray
            Gradient of the unitary gate.
        """
        return np.array(gradient_from_U1_h_params(self.params, dU_mat))

    def decompose_fermionic_gate(self):
        """
        Decompose the U1 unitary gate into fermionic gates.

        Returns
        -------
        list
            List of fermionic gates.
        """
        H = scipy.linalg.logm(self) / -1.j
        c0 = np.trace(H @ np.eye(4)) / 4.
        c1 = np.trace(H @ hopping) / 2.
        c2 = np.trace(H @ current) / 2.
        c3 = np.trace(H @ ZZ) / 4.
        c4 = np.trace(H @ Z1) / 4.
        c5 = np.trace(H @ Z2) / 4.
        coefficients = np.array([c0, c1, c2, c3, c4, c5])
        coefficients = np.real_if_close(coefficients, 1e-10)
        return coefficients

<<<<<<< HEAD
=======
class FreeFermionGate(UnitaryGate):
    """
    Free Fermion Gate class.
    
    This class represents a free fermion gate as described in Eq.(1) of 
    https://arxiv.org/pdf/0804.4050
    
    The implementation is currently not available.
    """
    
    def __new__(cls, init_U=None, init_params=None, scale=1e-3):
        """
        Create a new FreeFermionGate instance.
        
        Currently raises NotImplementedError as the implementation is not yet available.
        
        Parameters
        ----------
        init_U : np.ndarray, optional
            Initial unitary matrix (default is None).
        init_params : np.ndarray, optional
            Initial parameters (default is None).
        scale : float, optional
            Scale factor for random initialization (default is 1e-3).
            
        Returns
        -------
        FreeFermionGate
            A new instance of the FreeFermionGate class.
            
        Raises
        ------
        NotImplementedError
            FreeFermionGate implementation is not yet available.
        """
        raise NotImplementedError("FreeFermionGate implementation is not yet available")

>>>>>>> 719ef9e7

def get_unitary_gate(h_params):
    """
    Compute the unitary gate U = exp(-i H) from the Hamiltonian matrix

    Parameters
    ----------
    H_mat : np.array
        Hamiltonian matrix

    Returns
    -------
    U : np.array
        Unitary gate
    """
    H_mat_real = np.array([[h_params[0], h_params[1], h_params[2], h_params[3]],
                           [h_params[1], h_params[4], h_params[5], h_params[6]],
                           [h_params[2], h_params[5], h_params[7], h_params[8]],
                           [h_params[3], h_params[6], h_params[8], h_params[9]]])
    H_mat_imag = np.array([[0, 1j*h_params[10], 1j*h_params[11], 1j*h_params[12]],
                           [-1j*h_params[10], 0, 1j*h_params[13], 1j*h_params[14]],
                           [-1j*h_params[11], -1j*h_params[13], 0, 1j*h_params[15]],
                           [-1j*h_params[12], -1j*h_params[14], -1j*h_params[15], 0]])
    H_mat = H_mat_real + H_mat_imag
    return scipy.linalg.expm(-1j * H_mat)

def get_unitary_params(unitary):
    """
    Compute the vector of parameters from the unitary U.
    We first find out the Hermitian matrix H_mat
    defining the unitary U = exp(-i H).
    We want to map the Hermitian matrix to a vector of real-valued parameters.

    Parameters
    ----------
    unitary : np.array
        an unitary matrix

    Returns
    -------
    params : np.array
        Vector of parameters
    """
    H_mat = scipy.linalg.logm(unitary) / (-1.j)
    # concatenate the real and imaginary parts of the upper triangular part of the matrix
    return np.concatenate([H_mat[np.triu_indices(4, k=0)].real,
                           H_mat[np.triu_indices(4, k=1)].imag])


def get_U1_unitary_gate(h_params):
    """
    Compute the unitary gate U = exp(-i H) from the Hamiltonian matrix

    Parameters
    ----------
    H_mat : np.array
        Hamiltonian matrix

    Returns
    -------
    U : np.array
        Unitary gate
    """
    H_mat_real = np.array([[h_params[0], 0, 0, 0],
                           [0, h_params[1], h_params[2], 0],
                           [0, h_params[2], h_params[3], 0],
                           [0, 0, 0, h_params[4]]])
    H_mat_imag = np.array([[0, 0, 0, 0],
                           [0, 0, 1j*h_params[5], 0],
                           [0, -1j*h_params[5], 0, 0],
                           [0, 0, 0, 0]])
    H_mat = H_mat_real + H_mat_imag
    return scipy.linalg.expm(-1j * H_mat)

def get_U1_unitary_params(unitary):
    """
    Compute the vector of parameters from the unitary U.
    We first find out the Hermitian matrix H_mat
    defining the unitary U = exp(-i H).
    We want to map the Hermitian matrix to a vector of real-valued parameters.

    Parameters
    ----------
    unitary : np.array
        an unitary matrix

    Returns
    -------
    params : np.array
        Vector of parameters
    """
    H_mat = scipy.linalg.logm(unitary) / (-1.j)
    return np.array([H_mat[0, 0].real, H_mat[1, 1].real, H_mat[1, 2].real,
                     H_mat[2, 2].real, H_mat[3, 3].real, H_mat[1, 2].imag])

def jax_get_unitary_gate(h_params):
    """
    Same as get_unitary_gate but using jax.numpy
    """
    H_mat_real = jnp.array([[h_params[0], h_params[1], h_params[2], h_params[3]],
                            [h_params[1], h_params[4], h_params[5], h_params[6]],
                            [h_params[2], h_params[5], h_params[7], h_params[8]],
                            [h_params[3], h_params[6], h_params[8], h_params[9]]])
    H_mat_imag = jnp.array([[0, 1j*h_params[10], 1j*h_params[11], 1j*h_params[12]],
                            [-1j*h_params[10], 0, 1j*h_params[13], 1j*h_params[14]],
                            [-1j*h_params[11], -1j*h_params[13], 0, 1j*h_params[15]],
                            [-1j*h_params[12], -1j*h_params[14], -1j*h_params[15], 0]])
    H_mat = H_mat_real + H_mat_imag
    return jax_expm(-1j * H_mat)

def energy_from_h_params(params, dU_mat):
    U = jax_get_unitary_gate(params)
    Ud = U.T.conj()
    return jnp.tensordot(dU_mat, Ud, axes=2).real

def gradient_from_h_params(params, dU_mat):
    return jax.grad(energy_from_h_params, 0)(params, dU_mat)

@jax.jit
def jax_get_U1_unitary_gate(h_params):
    """
    Same as get_U1_unitary_gate but using jax.numpy
    """
    H_mat_real = jnp.array([[h_params[0], 0, 0, 0],
                            [0, h_params[1], h_params[2], 0],
                            [0, h_params[2], h_params[3], 0],
                            [0, 0, 0, h_params[4]]])
    H_mat_imag = jnp.array([[0, 0, 0, 0],
                            [0, 0, 1j*h_params[5], 0],
                            [0, -1j*h_params[5], 0, 0],
                            [0, 0, 0, 0]])
    H_mat = H_mat_real + H_mat_imag
    return jax_expm(-1j * H_mat)

@jax.jit
def energy_from_U1_h_params(params, dU_mat):
    U = jax_get_U1_unitary_gate(params)
    Ud = U.T.conj()
    return jnp.tensordot(dU_mat, Ud, axes=2).real

@jax.jit
def gradient_from_U1_h_params(params, dU_mat):
    return jax.grad(energy_from_U1_h_params, 0)(params, dU_mat)<|MERGE_RESOLUTION|>--- conflicted
+++ resolved
@@ -4,14 +4,8 @@
 jax.config.update("jax_enable_x64", True)
 import jax.numpy as jnp
 from jax.scipy.linalg import expm as jax_expm
-<<<<<<< HEAD
-
-from stateprep.utils.common_setup import *
-
-=======
 from stateprep.utils.common_setup import hopping, current, ZZ, Z1, Z2
  
->>>>>>> 719ef9e7
 """
 gate.py:
 	Classes:
@@ -205,8 +199,6 @@
         coefficients = np.real_if_close(coefficients, 1e-10)
         return coefficients
 
-<<<<<<< HEAD
-=======
 class FreeFermionGate(UnitaryGate):
     """
     Free Fermion Gate class.
@@ -243,8 +235,6 @@
             FreeFermionGate implementation is not yet available.
         """
         raise NotImplementedError("FreeFermionGate implementation is not yet available")
-
->>>>>>> 719ef9e7
 
 def get_unitary_gate(h_params):
     """
