# Original setup
*.npy
*.txt
*.pkl
*.pickle
*.egg-info
.DS_Store
__pycache__
<<<<<<< HEAD
random_idea
=======
random_idea

# Byte-compiled / optimized / DLL files
__pycache__/
*.py[cod]
*$py.class

# C extensions
*.so

# Distribution / packaging
.Python
build/
develop-eggs/
dist/
downloads/
eggs/
.eggs/
lib/
lib64/
parts/
sdist/
var/
wheels/
*.egg-info/
.installed.cfg
*.egg
MANIFEST

# PyInstaller
#  Usually these files are written by a python script from a template
#  before PyInstaller builds the exe, so as to inject date/other infos into it.
*.manifest
*.spec

# Installer logs
pip-log.txt
pip-delete-this-directory.txt

# Unit test / coverage reports
htmlcov/
.tox/
.coverage
.coverage.*
.cache
nosetests.xml
coverage.xml
*.cover
.hypothesis/
.pytest_cache/

# Translations
*.mo
*.pot

# Django stuff:
*.log
local_settings.py
db.sqlite3

# Flask stuff:
instance/
.webassets-cache

# Scrapy stuff:
.scrapy

# Sphinx documentation
docs/_build/

# PyBuilder
target/

# Jupyter Notebook
.ipynb_checkpoints

# pyenv
.python-version

# celery beat schedule file
celerybeat-schedule

# SageMath parsed files
*.sage.py

# Environments
.env
.venv
env/
venv/
ENV/
env.bak/
venv.bak/

# Spyder project settings
.spyderproject
.spyproject

# Rope project settings
.ropeproject

# mkdocs documentation
/site

# mypy
.mypy_cache/
.dmypy.json
dmypy.json
>>>>>>> 719ef9e7
<|MERGE_RESOLUTION|>--- conflicted
+++ resolved
@@ -5,10 +5,6 @@
 *.pickle
 *.egg-info
 .DS_Store
-__pycache__
-<<<<<<< HEAD
-random_idea
-=======
 random_idea
 
 # Byte-compiled / optimized / DLL files
@@ -116,5 +112,4 @@
 # mypy
 .mypy_cache/
 .dmypy.json
-dmypy.json
->>>>>>> 719ef9e7
+dmypy.json